--- conflicted
+++ resolved
@@ -11,20 +11,15 @@
 namespace FG\ASN1;
 
 use ArrayAccess;
-<<<<<<< HEAD
 use ArrayIterator;
 use Countable;
-use IteratorAggregate;
-
-abstract class Construct extends Object implements Countable, ArrayAccess, Parsable, IteratorAggregate
-=======
 use Iterator;
 
-abstract class Construct extends Object implements Iterator, ArrayAccess, Parsable
->>>>>>> c2d491ae
+abstract class Construct extends Object implements Countable, ArrayAccess, Iterator, Parsable
 {
     /** @var Object[] */
     protected $children;
+    private $iteratorPosition;
 
     /**
      * @param Object[] $children the variadic type hint is commented due to https://github.com/facebook/hhvm/issues/4858
@@ -32,11 +27,37 @@
     public function __construct(/* HH_FIXME[4858]: variadic + strict */ ...$children)
     {
         $this->children = $children;
+        $this->iteratorPosition = 0;
     }
 
     public function getContent()
     {
         return $this->children;
+    }
+
+    public function rewind()
+    {
+        $this->iteratorPosition = 0;
+    }
+
+    public function current()
+    {
+        return $this->children[$this->iteratorPosition];
+    }
+
+    public function key()
+    {
+        return $this->iteratorPosition;
+    }
+
+    public function next()
+    {
+        $this->iteratorPosition++;
+    }
+
+    public function valid()
+    {
+        return isset($this->children[$this->iteratorPosition]);
     }
 
     public function offsetExists($offset)
@@ -51,6 +72,10 @@
 
     public function offsetSet($offset, $value)
     {
+        if ($offset === null) {
+            $offset = count($this->children);
+        }
+
         $this->children[$offset] = $value;
     }
 
@@ -148,29 +173,6 @@
         return $parsedObject;
     }
 
-    public function offsetExists($offset)
-    {
-        return isset($this->children[$offset]);
-    }
-
-    public function offsetGet($offset)
-    {
-        return isset($this->children[$offset]) ? $this->children[$offset] : null;
-    }
-
-    public function offsetSet($offset, $value)
-    {
-        if (is_null($offset)) {
-            $this->children[] = $value;
-        }
-        $this->children[$offset] = $value;
-    }
-
-    public function offsetUnset($offset)
-    {
-        unset($this->children[$offset]);
-    }
-
     public function count($mode = COUNT_NORMAL)
     {
         return count($this->children, $mode);
