<?php
/*
 * This file is part of the PHPASN1 library.
 *
 * Copyright © Friedrich Große <friedrich.grosse@gmail.com>
 *
 * For the full copyright and license information, please view the LICENSE
 * file that was distributed with this source code.
 */

namespace FG\ASN1;

use FG\ASN1\Exception\ParserException;
use FG\ASN1\Universal\BitString;
use FG\ASN1\Universal\Boolean;
use FG\ASN1\Universal\Enumerated;
use FG\ASN1\Universal\EOC;
use FG\ASN1\Universal\GeneralizedTime;
use FG\ASN1\Universal\Integer;
use FG\ASN1\Universal\NullObject;
use FG\ASN1\Universal\ObjectIdentifier;
use FG\ASN1\Universal\RelativeObjectIdentifier;
use FG\ASN1\Universal\OctetString;
use FG\ASN1\Universal\Sequence;
use FG\ASN1\Universal\Set;
use FG\ASN1\Universal\UTCTime;
use FG\ASN1\Universal\IA5String;
use FG\ASN1\Universal\PrintableString;
use FG\ASN1\Universal\NumericString;
use FG\ASN1\Universal\UTF8String;
use FG\ASN1\Universal\UniversalString;
use FG\ASN1\Universal\CharacterString;
use FG\ASN1\Universal\GeneralString;
use FG\ASN1\Universal\VisibleString;
use FG\ASN1\Universal\GraphicString;
use FG\ASN1\Universal\BMPString;
use FG\ASN1\Universal\T61String;
use FG\ASN1\Universal\ObjectDescriptor;
use LogicException;

/**
 * @property Object $parent
 * @property Object[] $children
 * @property ContentLength $contentLength
 * @property Content $content
 * @property Identifier $identifier
 *
 * Class Object is the base class for all concrete ASN.1 objects.
 */
abstract class Object
{
    private $nrOfLengthOctets;

    /** @var \FG\ASN1\Object[] */
    protected $children;
    public $parent = null;

    public $identifier;
    public $contentLength;
    public $content;
    public $eoc = null;
    public $modified = false;

    protected function __construct(Identifier $identifier, ContentLength $contentLength, Content $content, array $children = [])
    {
        $this->identifier = $identifier;
        $this->contentLength = $contentLength;
        $this->content = $content;
        if($identifier->isConstructed) {
            $this->addChildren($children);
        }

        if($this->contentLength->form === ContentLength::INDEFINITE_FORM) {
            $this->eoc = new \FG\ASN1\EOC();
        }
    }

    public function addChild(Object $child)
    {
        $this->children[] = $child;
        $child->parent = $this;
    }

    public function addChildren(array $children)
    {
        foreach ($children as $child) {
            $this->addChild($child);
        }
    }

    /**
     * Encode the object using DER encoding.
     *
     * @see http://en.wikipedia.org/wiki/X.690#DER_encoding
     *
     * @return string the binary representation of an objects value
     */
    abstract protected function getEncodedValue();

    /**
     * Return the content of this object in a non encoded form.
     * This can be used to print the value in human readable form.
     *
     * @return Content
     */
    public function getContent(): Content
    {
        return $this->content;
    }

    /**
     * @return Identifier
     */
    public function getIdentifier(): Identifier
    {
        return $this->identifier;
    }

    protected function getNumberOfLengthOctets($contentLength = null)
    {
        if (!isset($this->nrOfLengthOctets)) {
            if ($contentLength === null) {
                $contentLength = $this->getContentLength();
            }

            $this->nrOfLengthOctets = 1;
            if ($contentLength > 127) {
                do { // long form
                    $this->nrOfLengthOctets++;
                    $contentLength = $contentLength >> 8;
                } while ($contentLength > 0);
            }
        }

        return $this->nrOfLengthOctets;
    }

    protected function getContentLength()
    {
        return $this->contentLength->length;
    }

    protected function setContentLength($newContentLength)
    {
        $this->contentLength = $newContentLength;
        $this->getNumberOfLengthOctets($newContentLength);
    }

    /**
     * Returns the length of the whole object (including the identifier and length octets).
     */
    public function getObjectLength()
    {
<<<<<<< HEAD
        return $this->identifier->getNrOfOctets() +
            $this->contentLength->getNrOfOctets() +
            $this->content->getNrOfOctets() +
            ($this->eoc ? $this->eoc->getNrOfOctets() : 0);
=======
        $nrOfIdentifierOctets = $this->getIdentifier()->getNrOfOctets();
        $contentLength = $this->getContentLength();
        $nrOfLengthOctets = $this->getNumberOfLengthOctets($contentLength);

        return $nrOfIdentifierOctets + $nrOfLengthOctets + $contentLength;
>>>>>>> 740ce461
    }

    public function __toString()
    {
        return 'ASN1 Object';
    }

    /**
     * Returns the name of the ASN.1 Type of this object.
     *
     * @see Identifier::getName()
     */
    public function getTypeName()
    {
        return $this->getIdentifier()->getCode();
    }

    /**
     * @param $binaryData
     * @param int $offsetIndex
     * @param Identifier $identifier
     * @param ContentLength $contentLength
     * @return Object[]
     * @throws ParserException
     */
    public static function parseChildren(&$binaryData, &$offsetIndex = 0, ContentLength $contentLength)
    {
        $children = [];
        if (!is_nan($contentLength->length)) {
            $octetsToRead = $contentLength->length;
            while ($octetsToRead > 0) {
                $newChild = Object::fromBinary($binaryData, $offsetIndex);
                if(is_null($newChild)) throw new ParserException('Children not found', $offsetIndex);
                $octetsToRead -= ($newChild->contentLength->length + strlen($newChild->identifier->binaryData) + strlen($newChild->contentLength->binaryData));
                $children[] = $newChild;
            }
        } else {
            /*try {*/
            for (; ;) {
                $newChild = Object::fromBinary($binaryData, $offsetIndex);
                if ($newChild instanceof EOC) {
                    break;
                }
                $children[] = $newChild;
            }
        }

        return $children;
    }

    /**
     * @param string $binaryData
     * @param int $offsetIndex
     *
     * @throws ParserException
     *
     * @return \FG\ASN1\Object
     */
    public static function fromBinary(&$binaryData, &$offsetIndex = 0)
    {
        if (strlen($binaryData) <= $offsetIndex) {
            throw new ParserException('Can not parse binary from data: Offset index larger than input size',
                $offsetIndex);
        }

        $identifierOctets = self::parseBinaryIdentifier($binaryData, $offsetIndex);
        $identifier       = new Identifier($identifierOctets);
        $lengthOctets     = self::parseContentLength($binaryData, $offsetIndex);
        $contentLength    = new ContentLength($lengthOctets);

        $children = [];
        //запоминаем начало элемента
        $startPos = $offsetIndex;
        //для составных элементов ищем детей
        if ($identifier->isConstructed) {
            $children = self::parseChildren($binaryData, $offsetIndex, $contentLength);
            //разница между текущем положением сдвига и стартовым - длина детей, блина контента составного элемента
            $contentLength->length = abs($startPos - $offsetIndex);
        } else {
            if($contentLength->form === ContentLength::INDEFINITE_FORM) {
                for (; ;) {
                    $firstOctet = $binaryData[$offsetIndex];
                    $secondOctet = $binaryData[$offsetIndex++];
                    if($firstOctet.$secondOctet === chr(0) . chr(0)) {
                        $contentLength->length = abs($startPos - $offsetIndex) + 1;
                        break;
                    }
                }
            }
        }

        //если неопределенная форма - вычитаем 2 октета на EOC
        if ($contentLength->form === ContentLength::INDEFINITE_FORM) {
            $contentLength->length -= 2;
        }

        //todo exception raises when object not constructed and length form is indefinite - its wrong
        if(!is_int($contentLength->length)) {
            throw new ParserException('Length of Object not determined', $offsetIndex);
        }

        $contentOctets = substr($binaryData, $startPos, $contentLength->length);
        //если сдвигов не происходило (дети не парсились) прибавим длину контента
        if ($offsetIndex === $startPos) {
            $offsetIndex = $startPos + $contentLength->length;
        }
        $content = new Content($contentOctets);

        if ($identifier->tagClass === Identifier::CLASS_UNIVERSAL) {
            //для простых элементов вызываем конструктор
            switch ($identifier->getTagNumber()) {
                case Identifier::EOC:
                    return new EOC($identifier, $contentLength, $content, $children);
                case Identifier::BITSTRING:
                    return new BitString($identifier, $contentLength, $content, $children);
                case Identifier::BOOLEAN:
                    return new Boolean($identifier, $contentLength, $content, $children);
                case Identifier::ENUMERATED:
                    return new Enumerated($identifier, $contentLength, $content, $children);
                case Identifier::INTEGER:
                    return new Integer($identifier, $contentLength, $content, $children);
                case Identifier::NULL:
                    return new NullObject($identifier, $contentLength, $content, $children);
                case Identifier::OBJECT_IDENTIFIER:
                    return new ObjectIdentifier($identifier, $contentLength, $content, $children);
                case Identifier::RELATIVE_OID:
                    return new RelativeObjectIdentifier($identifier, $contentLength, $content, $children);
                case Identifier::OCTETSTRING:
                    return new OctetString($identifier, $contentLength, $content, $children);
                case Identifier::SEQUENCE:
                    return new Sequence($identifier, $contentLength, $content, $children);
                case Identifier::SET:
                    return new Set($identifier, $contentLength, $content, $children);
                case Identifier::UTC_TIME:
                    return new UTCTime($identifier, $contentLength, $content, $children);
                case Identifier::GENERALIZED_TIME:
                    return new GeneralizedTime($identifier, $contentLength, $content, $children);
                case Identifier::IA5_STRING:
                    return new IA5String($identifier, $contentLength, $content, $children);
                case Identifier::PRINTABLE_STRING:
                    return new PrintableString($identifier, $contentLength, $content, $children);
                case Identifier::NUMERIC_STRING:
                    return new NumericString($identifier, $contentLength, $content, $children);
                case Identifier::UTF8_STRING:
                    return new UTF8String($identifier, $contentLength, $content, $children);
                case Identifier::UNIVERSAL_STRING:
                    return new UniversalString($identifier, $contentLength, $content, $children);
                case Identifier::CHARACTER_STRING:
                    return new CharacterString($identifier, $contentLength, $content, $children);
                case Identifier::GENERAL_STRING:
                    return new GeneralString($identifier, $contentLength, $content, $children);
                case Identifier::VISIBLE_STRING:
                    return new VisibleString($identifier, $contentLength, $content, $children);
                case Identifier::GRAPHIC_STRING:
                    return new GraphicString($identifier, $contentLength, $content, $children);
                case Identifier::BMP_STRING:
                    return new BMPString($identifier, $contentLength, $content, $children);
                case Identifier::T61_STRING:
                    return new T61String($identifier, $contentLength, $content, $children);
                case Identifier::OBJECT_DESCRIPTOR:
                    return new ObjectDescriptor($identifier, $contentLength, $content, $children);
                default:
                    // At this point the identifier may be >1 byte.
                    if ($identifier->isConstructed) {
                        return new UnknownConstructedObject($identifier, $contentLength, $content, $children);
                    } else {

                        return new UnknownObject($identifier, $contentLength, $content, $children);
                    }
            }
        }

        if ($identifier->tagClass === Identifier::CLASS_CONTEXT_SPECIFIC) {
            if ($identifier->isConstructed) {
                return new ExplicitlyTaggedObject($identifier, $contentLength, $content, $children);
            } else {
                return new ImplicitlyTaggedObject($identifier, $contentLength, $content, $children);
            }
        }
    }

    protected static function parseIdentifier($identifierOctet, $expectedIdentifier, $offsetForExceptionHandling)
    {
        if (is_string($identifierOctet) || is_numeric($identifierOctet) == false) {
            $identifierOctet = ord($identifierOctet);
        }

        if ($identifierOctet != $expectedIdentifier) {
            $message = 'Can not create an '.Identifier::getName($expectedIdentifier).' from an '.Identifier::getName($identifierOctet);
            throw new ParserException($message, $offsetForExceptionHandling);
        }
    }

    protected static function parseBinaryIdentifier($binaryData, &$offsetIndex)
    {
        if (strlen($binaryData) <= $offsetIndex) {
            throw new ParserException('Can not parse identifier from data: Offset index larger than input size', $offsetIndex);
        }

        $identifier = $binaryData[$offsetIndex++];

        if (IdentifierManager::isLongForm(ord($identifier)) == false) {
            return $identifier;
        }

        while (true) {
            if (strlen($binaryData) <= $offsetIndex) {
                throw new ParserException('Can not parse identifier (long form) from data: Offset index larger than input size', $offsetIndex);
            }
            $nextOctet = $binaryData[$offsetIndex++];
            $identifier .= $nextOctet;

            if ((ord($nextOctet) & 0x80) === 0) {
                // the most significant bit is 0 to we have reached the end of the identifier
                break;
            }
        }

        return $identifier;
    }

    protected static function parseContentLength(&$binaryData, &$offsetIndex, $minimumLength = 0)
    {
        if (strlen($binaryData) <= $offsetIndex) {
            throw new ParserException('Can not parse content length from data: Offset index larger than input size', $offsetIndex);
        }

        $contentLengthOctets = $binaryData[$offsetIndex++];https://github.com/apiaryio/api-blueprint/blob/master/API Blueprint Specification.md
        $firstOctet = ord($contentLengthOctets);

        if (($firstOctet & 0x80) != 0) {
            // bit 8 is set -> this is the long form
            $nrOfLengthOctets = $firstOctet & 0x7F;
            for ($i = 0; $i < $nrOfLengthOctets; $i++) {
                if (strlen($binaryData) <= $offsetIndex) {
                    throw new ParserException('Can not parse content length (long form) from data: Offset index larger than input size', $offsetIndex);
                }
                $contentLengthOctets .= $binaryData[$offsetIndex++];
            }
        }

        return $contentLengthOctets;
    }

    public function render()
    {
        if(is_null($this->parent)) {
            echo '<div id="tree">';
        }

        echo '<div class="node">';

        $this->renderHead();
        $this->renderValue();

        if($this->children) {
            $this->renderChildren();
        }
        echo '</div>';

        if(is_null($this->parent)) {
            echo '</div>';
        }
    }

    public function renderHead()
    {
        echo '<div class="head">';
        echo strtoupper($this->identifier->code);

        echo '<span class="preview">';
        if($count = count($this->children)) {
            echo '(' . $count . ' elem)';
        } else {
            if(isset($this->value)) echo $this->getStringValue();
        }
        echo '</span>';
        echo '</div>';
    }

    public function renderValue()
    {

    }

    public function getStringValue()
    {
        return $this->value;
    }

    public function renderChildren() {
        echo '<div class="sub">';
        foreach ($this->children as $child) {
            $child->render();
        }
        echo '</div>';

    }

    public function getBinary()
    {
        return $this->identifier->binaryData . $this->contentLength->binaryData . $this->content->binaryData . (isset($this->eoc) ? $this->eoc->binaryData : '');
    }

    /**
     * @param $oidString
     *
     * @return \FG\ASN1\Object[]
     */
    public function findByOid($oidString)
    {
        $objects = [];
        if($this->identifier->isConstructed && !empty($this->children)) {
            foreach ($this->children as $child) {
                $objectFound = $child->findByOid($oidString);
                if($objectFound) {
                    if($objectFound instanceof self) {
                        $objects[] = $objectFound;
                    } elseif(is_array($objectFound) && !empty($objectFound)) {
                        $objects = array_merge($objects, $objectFound);
                    }
                }
            }
        } else {
            if($this instanceof ObjectIdentifier) {
                if($this->getStringValue() === $oidString)
                    return $this;
            }

            return null;
        }

        return $objects;
    }

    public function remove()
    {
        if($this->parent) {
            foreach ($this->parent->children as $key => $child) {
                if($child === $this) {
                        unset($this->parent->children[$key]);
                        $this->parent->children = $this->parent->getChildren();
                        $this->parent->rebuildTree();
                }
            }

            return $this->getParent();
        }
    }

    public function getNrOfOctets()
    {
        return $this->identifier->getNrOfOctets() + $this->contentLength->getNrOfOctets() + $this->content->getNrOfOctets() + ($this->eoc ? $this->eoc->getNrOfOctets() : 0);
    }

    /**
     * Если у элемента поменяли (изъяли или добавили) контент, нужно заново энкодить всех его предков
     */
    public function rebuildTree()
    {
        $this->restoreContentFromParts();
        if($this->validateLengthContent()) {
            //nothing to rebuild
            return true;
        } else {
            //если форма неопределенная, то и у родителя она тоже неопределенная
            // и энкодировать длину ни у одного родителя не нужно - просто изменить контент у всех предков
            if($this->contentLength->form === ContentLength::INDEFINITE_FORM) {
                $this->contentLength->length = $this->content->getNrOfOctets();
            } else {
                $this->contentLength = ElementBuilder::createContentLength($this->content->binaryData,
                    $this->contentLength->form);
            }

            if($this->parent) {
                $this->parent->rebuildTree();
            }
        }

        if($this->validateLengthContent()) {
            return true;
        } else {
            throw new \Exception('Дерево не восстановлено');
        }
    }

    public function validateLengthContent()
    {
        if($this->content->getNrOfOctets() === $this->contentLength->length) return true;

        return false;
    }

    public function restoreContentFromParts()
    {
        if($this->identifier->isConstructed) {
            $contentOctets = '';
            foreach ($this->getChildren() as $child) {
                $contentOctets .= $child->getBinary();
            }
            $this->content = new Content($contentOctets);
        }

        return $this->content->binaryData;
    }

    final public function isConstructed()
    {
        if($this->identifier->isConstructed) {
            return true;
        } else {
            return false;
        }
    }

    /**
     * @return \FG\ASN1\Object[]
     */
    public function getSiblings()
    {
        if($this->parent->isConstructed()) {
            $siblings = array_filter($this->parent->getChildren(), function($value) {
                if($value === $this) return false;

                return true;
            });

            return array_values($siblings);
        } else {
            return [];
        }
    }

    /**
     * @return \FG\ASN1\Object[]
     */
    public function getChildren()
    {
        if($this->isConstructed()) {
            reset($this->children);
            array_values($this->children);
            return $this->children;
        } else {
            return [];
        }
    }

    /**
     * @return null|\FG\ASN1\Object
     */
    public function getParent()
    {
        if($this->parent) {

            return $this->parent;
        } else {

            return null;
        }
    }

    public function insertAfter(Object $object)
    {
        if($this->parent) {
            foreach ($this->parent->children as $key => $child) {
                if($child === $this) {
                    if($key + 1 === count($this->parent->children)) {
                        array_push($this->parent->children, $object);
                    } else {
                        array_splice($this->parent->children, $key + 1, 0, [$object]);
                    }
                    $object->parent = $this->parent;
                    $this->parent->rebuildTree();
                }
            }
        }

        return $object;
    }

    public function insertBefore(Object $object)
    {
        if($this->parent) {
            foreach ($this->parent->children as $key => $child) {
                if($child === $this) {
                    array_splice($this->parent->children, $key, 0, [$object]);
                    $object->parent = $this->parent;
                    $this->parent->rebuildTree();
                }
            }
        }

        return $object;
    }

    /**
     * @param string $className
     * @return \FG\ASN1\Object[]
     * @throws \Exception
     */
    public function findChildrenByType($className)
    {
        if(!class_exists($className)) throw new \Exception('Class not defined');

        $children = array_filter($this->children, function($value) use ($className) {
            if (is_a($value, $className)) return true;

            return false;
        });

        return array_values($children);
    }

    /**
     * @param $fileContent
     * @return \FG\ASN1\Object
     *
     * @throws \Exception
     */
    public final static function fromFile($fileContent)
    {
        $temp = trim($fileContent);
        if(substr($fileContent, 0, 1) === '-') {
            $temp = preg_replace('#.*?^-+[^-]+-+#ms', '', $fileContent, 1);
            if(is_null($temp)) throw new \Exception('Preg_error:' . preg_last_error());
            $temp = preg_replace('#--+[^-]+--+#', '', $temp);
            if(is_null($temp)) throw new \Exception('Preg_error:' . preg_last_error());
        }

        $temp = str_replace(array("\r", "\n", ' '), '', $temp);
        $temp = preg_match('#^[a-zA-Z\d/+]*={0,2}$#', $temp) ? base64_decode($temp) : false;
        $file = $temp != false ? $temp : $fileContent;

        return self::fromBinary($file);
    }

    public function detach()
    {
        $object = clone $this;
        $this->parent = null;

        return $object;
    }

    /**
     * @return \FG\ASN1\Object|\FG\ASN1\Universal\Sequence
     */
    public function getRoot()
    {
        if(is_null($this->parent)) return $this;

        return $this->parent->getRoot();
    }

    public function getBinaryContent()
    {
        return $this->content->binaryData;
    }
}<|MERGE_RESOLUTION|>--- conflicted
+++ resolved
@@ -151,18 +151,10 @@
      */
     public function getObjectLength()
     {
-<<<<<<< HEAD
         return $this->identifier->getNrOfOctets() +
             $this->contentLength->getNrOfOctets() +
             $this->content->getNrOfOctets() +
             ($this->eoc ? $this->eoc->getNrOfOctets() : 0);
-=======
-        $nrOfIdentifierOctets = $this->getIdentifier()->getNrOfOctets();
-        $contentLength = $this->getContentLength();
-        $nrOfLengthOctets = $this->getNumberOfLengthOctets($contentLength);
-
-        return $nrOfIdentifierOctets + $nrOfLengthOctets + $contentLength;
->>>>>>> 740ce461
     }
 
     public function __toString()
@@ -390,7 +382,7 @@
             throw new ParserException('Can not parse content length from data: Offset index larger than input size', $offsetIndex);
         }
 
-        $contentLengthOctets = $binaryData[$offsetIndex++];https://github.com/apiaryio/api-blueprint/blob/master/API Blueprint Specification.md
+        $contentLengthOctets = $binaryData[$offsetIndex++];
         $firstOctet = ord($contentLengthOctets);
 
         if (($firstOctet & 0x80) != 0) {
