--- conflicted
+++ resolved
@@ -118,7 +118,6 @@
         $this->assertEquals(16, $offset);
     }
 
-<<<<<<< HEAD
     public function testSequenceAsArray()
     {
         $sequence = new Sequence();
@@ -134,7 +133,7 @@
         $this->assertEquals($child1, $sequence[0]);
         $this->assertEquals($child2, $sequence[1]);
         $this->assertEquals($child3, $sequence['foo']);
-        $this->assertEquals(4, count($sequence));
+        $this->assertEquals(3, count($sequence));
 
         unset($sequence[1]);
         $sequence['bar'] = $child4;
@@ -143,7 +142,7 @@
         $this->assertFalse(isset($sequence[1]));
         $this->assertEquals($child3, $sequence['foo']);
         $this->assertEquals($child4, $sequence['bar']);
-        $this->assertEquals(4, count($sequence));
+        $this->assertEquals(3, count($sequence));
     }
 
     public function testIterateSequence()
@@ -164,19 +163,4 @@
         $sequence = new Sequence(); // this should be legal
         $this->assertEmpty($sequence);
     }
-=======
-    public function testArrayAccess()
-    {
-        $sequence = new Sequence(
-            new Integer(42),
-            new Integer(24),
-            new Integer(123)
-        );
-
-        $children = $sequence->getChildren();
-        foreach ($children as $index => $child) {
-            $this->assertSame($child, $sequence[$index]);
-        }
-    }
->>>>>>> c2d491ae
 }