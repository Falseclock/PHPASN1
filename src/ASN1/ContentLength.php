<?php

namespace FG\ASN1;

class ContentLength extends ObjectPart implements ContentLengthInterface
{
    const SHORT_FORM      = 1;
    const INDEFINITE_FORM = 2;
    const LONG_FORM       = 3;

<<<<<<< HEAD
    private $form;
    private $length;
=======
    public $form;
    public $length;
>>>>>>> 3b2f3705

    /**
     * @param      $lengthOctets
     * @param null $length Default - be calculated, otherwise shold be passed with length octets
     */
    public function __construct($lengthOctets, $length = null)
    {
        $this->binaryData = $lengthOctets;
        $this->form = $this->defineForm();
        $this->length = $length ?: $this->calculateContentLength();
    }

    /**
     * Define length form based on binaryData
     * @return int
     */
    public function defineForm()
    {

        $firstOctet = ord($this->binaryData[0]);

        if ($firstOctet === 0x80) {
            $form = self::INDEFINITE_FORM;
        } elseif (($firstOctet & 0x80) != 0) {
            $form = self::LONG_FORM;
        } else {
            $form = self::SHORT_FORM;
        }

        return $form;
    }

    /**
     * Calculates content length based on binaryData
     * @return int lenght in octets
     */
    public function calculateContentLength()
    {
        $firstOctet = $this->binaryData[0];

        switch ($this->form) {
            case self::SHORT_FORM:
                $contentLength = ord($firstOctet);
                break;
            case self::LONG_FORM:
                $offsetIndex      = 0;
                $nrOfLengthOctets = ord($firstOctet) & 0x7F;
                $contentLength    = 0x00;
                for ($i = 0; $i < $nrOfLengthOctets; ++$i) {
                    $contentLength = ($contentLength * 256) + ord($this->binaryData[++$offsetIndex]);
                }
                break;
            case self::INDEFINITE_FORM:
                $contentLength = NAN;
                break;
            default:
                throw new \Exception('Unknown Form');
        }

        return $contentLength;
    }

    public function getLength()
    {
        return $this->length;
    }

    public function setLength(int $nrOfContentOctets)
    {
        $this->length = $nrOfContentOctets;
    }

    public function getLengthForm()
    {
        return $this->form;
    }
}<|MERGE_RESOLUTION|>--- conflicted
+++ resolved
@@ -8,13 +8,8 @@
     const INDEFINITE_FORM = 2;
     const LONG_FORM       = 3;
 
-<<<<<<< HEAD
     private $form;
     private $length;
-=======
-    public $form;
-    public $length;
->>>>>>> 3b2f3705
 
     /**
      * @param      $lengthOctets
