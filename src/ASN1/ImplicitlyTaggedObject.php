<?php

namespace FG\ASN1;


class ImplicitlyTaggedObject extends AbstractTaggedObject
{
    protected function getEncodedValue()
    {
        return $this->content->getBinary();
    }

    public function getStringValue()
    {
        return $this->content->getBinary();
    }

    public function __toString(): string
    {
<<<<<<< HEAD
        return '[' . $this->getIdentifier()->getTagNumber() . ']' . $this->getBinaryContent();
    }

    public function getDecoratedObject($tagNumber, $tagClass = Identifier::CLASS_UNIVERSAL,  $isConstructed = false)
    {
        $identifierOctets = IdentifierManager::create($tagClass, $isConstructed, $tagNumber);

        $binary = $identifierOctets.$this->getContentLength()->getBinary().$this->getContent()->getBinary();

        return ASN1Object::fromBinary($binary);
=======
        return '[' . $this->getIdentifier()->getTagNumber() . ']'.$this->getBinaryContent();
>>>>>>> 3b2f3705
    }
}<|MERGE_RESOLUTION|>--- conflicted
+++ resolved
@@ -17,8 +17,7 @@
 
     public function __toString(): string
     {
-<<<<<<< HEAD
-        return '[' . $this->getIdentifier()->getTagNumber() . ']' . $this->getBinaryContent();
+        return '[' . $this->getIdentifier()->getTagNumber() . ']'.$this->getBinaryContent();
     }
 
     public function getDecoratedObject($tagNumber, $tagClass = Identifier::CLASS_UNIVERSAL,  $isConstructed = false)
@@ -28,8 +27,5 @@
         $binary = $identifierOctets.$this->getContentLength()->getBinary().$this->getContent()->getBinary();
 
         return ASN1Object::fromBinary($binary);
-=======
-        return '[' . $this->getIdentifier()->getTagNumber() . ']'.$this->getBinaryContent();
->>>>>>> 3b2f3705
     }
 }