{
<<<<<<< HEAD
    "name": "fgrosse/phpasn1",
    "description": "A PHP Framework that allows you to encode and decode arbitrary ASN.1 structures using the ITU-T X.690 Encoding Rules.",
    "type": "library",
    "homepage": "https://github.com/FGrosse/PHPASN1",
    "license": "GPLv3",
    "authors": [
        {
            "name": "Friedrich Große",
            "email": "friedrich.grosse@gmail.com",
            "homepage": "https://github.com/FGrosse",
            "role": "Author"
        }
    ],
    "require": {
        "php": ">=5.3.0"
    },
    "require-dev": {
        "phpunit/phpunit": "~4.1"
    },
    "suggests": {
        "php-curl": "*"
    },
    "autoload": {
        "classmap": ["classes/"]
=======
   "name":"fgrosse/phpasn1",
   "description":"ASN.1 Library",
   "type":"library",
   "license" : "GPLv3",
   "homepage":"https://github.com/FGrosse/PHPASN1",
   "authors":[
       {
           "name":"Friedrich Große",
           "homepage":"https://github.com/FGrosse",
           "role":"Author"
       },
       {
            "name": "All contributors",
            "homepage": "https://github.com/FGrosse/PHPASN1/contributors"
       }
   ],
   "require":{
       "php": ">=5.3.0"
   },
   "suggest":{
        "ext-curl": "*"
   },
   "require-dev":{
       "phpunit/phpunit":"~4.1"
   },
   "autoload":{
        "psr-4": {
            "FG\\": "lib/"
        }
   },
   "autoload-dev":{
        "psr-4": {
            "FG\\Test\\": "tests/"
        }
   },
    "extra": {
        "branch-alias": {
            "dev-master": "0.0.x-dev"
        }
>>>>>>> 5bf6bfcb
    }
}<|MERGE_RESOLUTION|>--- conflicted
+++ resolved
@@ -1,5 +1,4 @@
 {
-<<<<<<< HEAD
     "name": "fgrosse/phpasn1",
     "description": "A PHP Framework that allows you to encode and decode arbitrary ASN.1 structures using the ITU-T X.690 Encoding Rules.",
     "type": "library",
@@ -11,6 +10,10 @@
             "email": "friedrich.grosse@gmail.com",
             "homepage": "https://github.com/FGrosse",
             "role": "Author"
+        },
+        {
+            "name": "All contributors",
+            "homepage": "https://github.com/FGrosse/PHPASN1/contributors"
         }
     ],
     "require": {
@@ -23,47 +26,18 @@
         "php-curl": "*"
     },
     "autoload": {
-        "classmap": ["classes/"]
-=======
-   "name":"fgrosse/phpasn1",
-   "description":"ASN.1 Library",
-   "type":"library",
-   "license" : "GPLv3",
-   "homepage":"https://github.com/FGrosse/PHPASN1",
-   "authors":[
-       {
-           "name":"Friedrich Große",
-           "homepage":"https://github.com/FGrosse",
-           "role":"Author"
-       },
-       {
-            "name": "All contributors",
-            "homepage": "https://github.com/FGrosse/PHPASN1/contributors"
-       }
-   ],
-   "require":{
-       "php": ">=5.3.0"
-   },
-   "suggest":{
-        "ext-curl": "*"
-   },
-   "require-dev":{
-       "phpunit/phpunit":"~4.1"
-   },
-   "autoload":{
         "psr-4": {
             "FG\\": "lib/"
         }
-   },
-   "autoload-dev":{
+    },
+    "autoload-dev": {
         "psr-4": {
             "FG\\Test\\": "tests/"
         }
-   },
+    },
     "extra": {
         "branch-alias": {
-            "dev-master": "0.0.x-dev"
+            "dev-master": "1.0.x-dev"
         }
->>>>>>> 5bf6bfcb
     }
 }